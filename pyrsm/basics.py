from math import sqrt, pi, e
import matplotlib
import matplotlib.pyplot as plt
import numpy as np
import pandas as pd
from scipy import stats
import seaborn as sns
from .logit import sig_stars
from .utils import ifelse
<<<<<<< HEAD
from typing import Any, Tuple, List, Optional
=======
>>>>>>> b1511856


class cross_tabs:
    def __init__(self, df, var1, var2):
        """
        Calculate a Chi-square test between two categorical variables contained
        in a Pandas dataframe

        Parameters
        ----------
        df : Pandas dataframe with numeric variables

        Returns
        -------
        Cross object with several attributes
        df: Original dataframe
        var1: Name of the first categorical variable
        var2: Name of the second categorical variable
        observed: Dataframe of observed frequencies
        expected: Dataframe of expected frequencies
        expected_low: List with number of cells with expected values < 5
            and the total number of cells
        chisq: Dataframe of chi-square values for each cell
        dev_std: Dataframe of standardized deviations from the expected table
        perc_row: Dataframe of observation percentages conditioned by row
        perc_col: Dataframe of observation percentages conditioned by column
        perc: Dataframe of observation percentages by the total number of observations

        Examples
        --------
        import pyrsm as rsm
        rsm.load_data(pkg="basics", name="newspaper", dct=globals())
        ct = rsm.cross_tabs(newspaper, "Income", "Newspaper")
        ct.expected
        """
        self.df = df
        self.var1 = var1
        self.var2 = var2

        self.observed = pd.crosstab(
            df[var1], columns=df[var2], margins=True, margins_name="Total"
        )
        self.chisq_test = stats.chi2_contingency(
            self.observed.drop(columns="Total").drop("Total", axis=0), correction=False
        )
        expected = pd.DataFrame(self.chisq_test[3])
        self.expected_low = [
            (expected < 5).sum().sum(),
            expected.shape[0] * expected.shape[0],
        ]
        expected["Total"] = expected.sum(axis=1)
        expected = pd.concat(
            [expected, expected.sum().to_frame().T], ignore_index=True, axis=0
        ).set_index(self.observed.index)
        expected.columns = self.observed.columns
        self.expected = expected
        chisq = (self.observed - self.expected) ** 2 / self.expected
        chisq["Total"] = chisq.sum(axis=1)
        chisq.loc["Total", :] = chisq.sum()
        self.chisq = chisq
        self.dev_std = (
            ((self.observed - self.expected) / np.sqrt(self.expected))
            .drop(columns="Total")
            .drop("Total", axis=0)
        )
        self.perc_row = self.observed.div(self.observed["Total"], axis=0)
        self.perc_col = self.observed.div(self.observed.loc["Total", :], axis=1)
        self.perc = self.observed / self.observed.loc["Total", "Total"]

    def summary(self, output=["observed", "expected"], dec=2):
        """
        Print different output tables for a cross_tabs object

        Parameters
        ----------
        output : list of tables to show
            Options include "observed" (observed frequencies),
            "expected" (expected frequencies), "chisq" (chi-square values)
            for each cell, "dev_std" (standardized deviations from expected)
            "perc_row" (percentages conditioned by row), "perc_col"
            (percentages conditioned by column), "perc" (percentages by the
            total number of observations). The default value is ["observed", "expected"]
        dec : int
            Number of decimal places to use in rounding

        Examples
        --------
        import pyrsm as rsm
        rsm.load_data(pkg="basics", name="newspaper", dct=globals())
        ct = rsm.cross_tabs(newspaper)
        ct.summary()
        """

        output = ifelse(type(output) is list, output, [output])
        prn = f"""
Cross-tabs
Variables: {self.var1}, {self.var2}
Null hyp: there is no association between {self.var1} and {self.var2}
Alt. hyp: there is an association between {self.var1} and {self.var2}
"""
        if "observed" in output:
            prn += f"""
Observed:

{self.observed.applymap(lambda x: "{:,}".format(x))}
"""
        if "expected" in output:
            prn += f"""
Expected: (row total x column total) / total

{self.expected.round(dec).applymap(lambda x: "{:,}".format(x))}
"""
        if "chisq" in output:
            prn += f"""
Contribution to chi-squared: (o - e)^2 / e

{self.chisq.round(dec).applymap(lambda x: "{:,}".format(x))}
"""

        if "dev_std" in output:
            prn += f"""
Deviation standardized: (o - e) / sqrt(e)

{self.dev_std.round(dec).applymap(lambda x: "{:,}".format(x))}
"""

        if "perc_row" in output:
            prn += f"""
Row percentages:

{self.perc_row.transform(lambda x: (100*x).round(dec).astype(str) + "%")}
"""
        if "perc_col" in output:
            prn += f"""
Column percentages:

{self.perc_col.transform(lambda x: (100*x).round(dec).astype(str) + "%")}
"""
        if "perc_all" in output:
            prn += f"""
Percentages:

{self.perc.transform(lambda x: (100*x).round(dec).astype(str) + "%")}
"""
        prn += f"""
Chi-squared: {round(self.chisq_test[0], dec)} df({int(self.chisq_test[2])}), p.value {ifelse(self.chisq_test[1] < 0.001, "< .001", round(self.chisq_test[1], dec))}
{100 * round(self.expected_low[0] / self.expected_low[1], dec)}% of cells have expected values below 5
"""
        print(prn)

    def plot(self, output="perc_col", **kwargs):
        """
        Plot of correlations between numeric variables in a Pandas dataframe

        Parameters
        ----------
        output : list of tables to show
            Options include "observed" (observed frequencies),
            "expected" (expected frequencies), "chisq" (chi-square values)
            for each cell, "dev_std" (standardized deviations from expected)
            "perc_row" (percentages conditioned by row), "perc_col"
            (percentages conditioned by column), "perc" (percentages by the
            total number of observations). The default value is ["observed", "expected"]
        **kwargs : Named arguments to be passed to pandas plotting functions

        Examples
        --------
        import pyrsm as rsm
        rsm.load_data(pkg="basics", name="newspaper", dct=globals())
        ct = rsm.cross_tabs(newspaper, "Income", "Newspaper")
        ct.plot()
        """
        output = ifelse(type(output) is list, output, [output])

        args = {"rot": False}
        if "observed" in output:
            df = (
                self.observed.transpose()
                .drop(columns="Total")
                .drop("Total", axis=0)
                .apply(lambda x: x * 100 / sum(x), axis=1)
            )
            args["title"] = "Observed frequencies"
            args.update(**kwargs)
            fig = df.plot.bar(stacked=True, **args)
        if "expected" in output:
            df = (
                self.expected.transpose()
                .drop(columns="Total")
                .drop("Total", axis=0)
                .apply(lambda x: x * 100 / sum(x), axis=1)
            )
            args["title"] = "Expected frequencies"
            args.update(**kwargs)
            fig = df.plot.bar(stacked=True, **args)
        if "chisq" in output:
            df = self.chisq.transpose().drop(columns="Total").drop("Total", axis=0)
            args["title"] = "Contribution to chi-squared statistic"
            args.update(**kwargs)
            fig = df.plot.bar(**args)
        if "dev_std" in output:
            df = self.dev_std.transpose()
            args["title"] = "Deviation standardized"
            args.update(**kwargs)
            fig, ax = plt.subplots()
            df.plot.bar(**args, ax=ax)
            ax.axhline(y=1.96, color="black", linestyle="--")
            ax.axhline(y=1.64, color="black", linestyle="--")
            ax.axhline(y=-1.96, color="black", linestyle="--")
            ax.axhline(y=-1.64, color="black", linestyle="--")
            ax.annotate("95%", xy=(0, 2.1), va="bottom", ha="center")
            ax.annotate("90%", xy=(0, 1.4), va="top", ha="center")
        if "perc_col" in output:
            df = self.perc_col.transpose().drop(columns="Total").drop("Total", axis=0)
            args["title"] = "Column percentages"
            args.update(**kwargs)
            fig = df.plot.bar(**args)
        if "perc_row" in output:
            df = self.perc_row.transpose().drop(columns="Total").drop("Total", axis=0)
            args["title"] = "Row percentages"
            args.update(**kwargs)
            fig = df.plot.bar(**args)
        if "perc" in output:
            df = self.perc.transpose().drop(columns="Total").drop("Total", axis=0)
            args["title"] = "Table percentages"
            args.update(**kwargs)
            fig = df.plot.bar(**args)


class correlation:
    def __init__(self, df):
        """
        Calculate correlations between numeric variables in a Pandas dataframe

        Parameters
        ----------
        df : Pandas dataframe with numeric variables

        Returns
        -------
        Correlation object with two key attributes
        cr: Correlation matrix
        cp: p.value matrix

        Examples
        --------
        import pandas as pd
        import pyrsm as rsm
        rsm.load_data(pkg="basics", name="salary", dct=globals())
        cr = rsm.correlation(salary[["salary", "yrs.since.phd", "yrs.service"]])
        c.cr
        """
        df = df.copy()
        isNum = [
            col for col in df.columns if pd.api.types.is_numeric_dtype(df[col].dtype)
        ]
        df = df[isNum]

        ncol = df.shape[1]
        cr = np.zeros([ncol, ncol])
        cp = cr.copy()
        for i in range(ncol - 1):
            for j in range(i + 1, ncol):
                cdf = df.iloc[:, [i, j]]
                # pairwise deletion
                cdf = cdf[~np.any(np.isnan(cdf), axis=1)]
                c = stats.pearsonr(cdf.iloc[:, 0], cdf.iloc[:, 1])
                cr[j, i] = c[0]
                cp[j, i] = c[1]

        self.df = df
        self.cr = cr
        self.cp = cp

    def summary(self, cutoff=0, dec=2):
        """
        Print correlations between numeric variables in a Pandas dataframe

        Parameters
        ----------
        cutoff : float
            Only show correlations larger than a threshold in absolute value
        dec : int
            Number of decimal places to use in rounding

        Examples
        --------
        import pandas as pd
        import pyrsm as rsm
        rsm.load_data(pkg="basics", name="salary", dct=globals())
        cr = rsm.correlation(salary[["salary", "yrs.since.phd", "yrs.service"]])
        cr.summary()
        """
        ind = np.triu_indices(self.cr.shape[0])
        cn = self.df.columns[:-1]
        indn = self.df.columns[1:]

        # correlations
        crs = self.cr.round(dec).astype(str)
        if cutoff > 0:
            crs[np.abs(self.cr) < cutoff] = ""
        crs[ind] = ""
        crs = pd.DataFrame(
            np.delete(np.delete(crs, 0, axis=0), crs.shape[1] - 1, axis=1),
            columns=cn,
            index=indn,
        )

        # pvalues
        cps = self.cp.round(dec).astype(str)
        if cutoff > 0:
            cps[np.abs(self.cr) < cutoff] = ""
        cps[ind] = ""
        cps = pd.DataFrame(
            np.delete(np.delete(cps, 0, axis=0), cps.shape[1] - 1, axis=1),
            columns=cn,
            index=indn,
        )

        cn = self.df.columns
        if len(cn) > 2:
            x = "x"
            y = "y"
        else:
            x = cn[0]
            y = cn[1]

        prn = "Correlation\n"
        prn += "Variables: " + ", ".join(list(self.df.columns)) + "\n"
        prn += f"Null hyp.: variables {x} and {y} are not correlated\n"
        prn += f"Alt. hyp.: variables {x} and {y} are correlated\n"
        print(prn)
        print("Correlation matrix:")
        print(crs)
        print("\np.values:")
        print(cps)

    def plot(self, nobs=1000, dec=2, figsize=None):
        """
        Plot of correlations between numeric variables in a Pandas dataframe

        Parameters
        ----------
        nobs : int
            Number of observations to use for the scatter plots. The default
            value is 1,000. To use all observations in the plots, use nobs=-1
        dec : int
            Number of decimal places to use in rounding
        figsize : tuple
            A tuple that determines the figure size. If None, size is
            determined based on the number of numeric variables in the
            data

        Examples
        --------
        import pandas as pd
        import pyrsm as rsm
        rsm.load_data(pkg="basics", name="salary", dct=globals())
        cr = rsm.correlation(salary[["salary", "yrs.since.phd", "yrs.service"]])
        cr.plot(figsize=(7, 3))
        """

        def cor_label(label, longest, ax_sub):
            ax_sub.axes.xaxis.set_visible(False)
            ax_sub.axes.yaxis.set_visible(False)
            # set font size to avoid exceeding boundaries
            font = (80 * self.fig_size) / (len(longest) * len(self.df.columns))
            ax_sub.text(
                0.5,
                0.5,
                label,
                horizontalalignment="center",
                verticalalignment="center",
                fontsize=font,
            )

        def cor_text(r, p, ax_sub, dec=2):
            if np.isnan(p):
                p = 1

            p = round(p, dec)
            rt = round(r, dec)
            p_star = sig_stars([p])[0]

            font = (50 * self.fig_size) / (len(str(rt)) * len(self.df.columns))
            font_star = (12 * self.fig_size) / len(self.df.columns)

            ax_sub.axes.xaxis.set_visible(False)
            ax_sub.axes.yaxis.set_visible(False)
            ax_sub.text(
                0.5,
                0.5,
                rt,
                horizontalalignment="center",
                verticalalignment="center",
                fontsize=font * abs(r),
            )
            ax_sub.text(
                0.8,
                0.8,
                p_star,
                horizontalalignment="center",
                verticalalignment="center",
                fontsize=font_star,
                color="blue",
            )

        def cor_plot(x_data, y_data, ax_sub, s_size):
            sns.regplot(
                x=x_data,
                y=y_data,
                ax=ax_sub,
                scatter_kws={"alpha": 0.3, "color": "black", "s": s_size},
                line_kws={"color": "blue"},
            )

            ax_sub.axes.xaxis.set_visible(False)
            ax_sub.axes.yaxis.set_visible(False)

        def cor_mat(df, cmat, pmat, dec=2, nobs=1000, figsize=None):

            cn = df.columns
            ncol = len(cn)
            longest = max(cn, key=len)
            s_size = 50 / len(self.df.columns)

            if figsize is None:
                figsize = (max(5, cmat.shape[0]), max(cmat.shape[0], 5))

            self.fig_size = min(figsize[0], figsize[1])
            s_size = (5 * self.fig_size) / len(self.df.columns)

            fig, axes = plt.subplots(ncol, ncol, figsize=figsize)

            if nobs < df.shape[0] and nobs != np.Inf and nobs != -1:
                df = df.copy().sample(nobs)

            for i in range(ncol):
                for j in range(ncol):
                    if i == j:
                        cor_label(cn[i], longest, axes[i, j])
                    elif i > j:
                        cor_plot(df[cn[i]], df[cn[j]], axes[i, j], s_size)
                    else:
                        cor_text(cmat[j, i], pmat[j, i], axes[i, j], dec=2)

            plt.subplots_adjust(wspace=0.04, hspace=0.04)
            plt.show()

        cor_mat(self.df, self.cr, self.cp, dec=dec, nobs=nobs, figsize=figsize)


class prob_calc:
    # Probability calculator
    def __init__(self, distribution: str, params: dict) -> None:
        self.distribution = distribution
        self.__dict__.update(params)
        print("Probability calculator")

    def calculate(self):
        print(f"Distribution: {self.distribution}")

        def calc_f_dist(
            dfn: int, dfd: int, lb: float = 0, ub: float = 0.95, decimals: int = 3
        ) -> tuple[float, float]:
            print(f"Df 1:\t{dfn}")
            print(f"Df 2:\t{dfd}")

            print(f"Mean:\t{round(stats.f.mean(dfn, dfd, loc=lb), decimals)}")
            print(f"Variance:\t{round(stats.f.var(dfn, dfd, loc=lb), decimals)}")
            print(f"Lower bound:\t{lb}")
            print(f"Upper bound:\t{ub}\n")

            if lb == 0:
                critical_f = round(stats.f.ppf(q=ub, dfn=dfn, dfd=dfd), decimals)

                _num_decimal_places_in_ub = len(str(ub).split(".")[-1])

                print(f"P(X < {critical_f}) = {ub}")
                print(
                    f"P(X > {critical_f}) = {round(1 - ub, _num_decimal_places_in_ub)}"
                )
                return (0, critical_f)

            critical_f_lower = round(stats.f.ppf(q=lb, dfn=dfn, dfd=dfd), decimals)

            _num_decimal_places_in_lb = len(str(lb).split(".")[-1])

            print(f"P(X < {critical_f_lower}) = {lb}")
            print(
                f"P(X > {critical_f_lower}) = {round(1 - lb, _num_decimal_places_in_lb)}"
            )
            ########################################################################################
            critical_f_upper = round(stats.f.ppf(q=ub, dfn=dfn, dfd=dfd), decimals)

            _num_decimal_places_in_ub = len(str(ub).split(".")[-1])

            print(f"P(X < {critical_f_upper}) = {ub}")
            print(
                f"P(X > {critical_f_upper}) = {round(1 - ub, _num_decimal_places_in_ub)}"
            )
            ########################################################################################
            _num_decimal_places = max(
                len(str(ub).split(".")[-1]), len(str(lb).split(".")[-1])
            )

            print(
                f"P({critical_f_lower} < X < {critical_f_upper}) = {round((ub - lb), _num_decimal_places)}"
            )
            print(
                f"1 - P({critical_f_lower} < X < {critical_f_upper} = {round(1 - (ub - lb), _num_decimal_places)}"
            )

            return (critical_f_lower, critical_f_upper)

        def calc_t_dist(
            df: int, lb: float = 0, ub: float = 0.95, decimals: int = 3
        ) -> tuple[float, float]:
            print(f"Df:\t{df}")
            print(f"Mean:\t{round(stats.t.mean(df), decimals)}")
            print(f"St. dev:\t{round(stats.t.std(df), decimals)}")
            print(f"Lower bound:\t{lb}")
            print(f"Upper bound:\t{ub}")
            print()

            if lb == 0:
                critical_t = round(stats.t.ppf(q=ub, df=df), decimals)

                _num_decimal_places_in_ub = len(str(ub).split(".")[-1])

                print(f"P(X < {critical_t}) = {ub}")
                print(
                    f"P(X > {critical_t}) = {round(1 - ub, _num_decimal_places_in_ub)}"
                )
                return (0, critical_t)

            critical_t_lower = round(stats.t.ppf(q=lb, df=df), decimals)

            _num_decimal_places_in_lb = len(str(lb).split(".")[-1])

            print(f"P(X < {critical_t_lower}) = {lb}")
            print(
                f"P(X > {critical_t_lower}) = {round(1 - lb, _num_decimal_places_in_lb)}"
            )
            ########################################################################################
            critical_t_upper = round(stats.t.ppf(q=ub, df=df), decimals)

            _num_decimal_places_in_ub = len(str(ub).split(".")[-1])

            print(f"P(X < {critical_t_upper}) = {ub}")
            print(
                f"P(X > {critical_t_upper}) = {round(1 - ub, _num_decimal_places_in_ub)}"
            )
            ########################################################################################
            _num_decimal_places = max(
                len(str(ub).split(".")[-1]), len(str(lb).split(".")[-1])
            )

            print(
                f"P({critical_t_lower} < X < {critical_t_upper}) = {round((ub - lb), _num_decimal_places)}"
            )
            print(
                f"1 - P({critical_t_lower} < X < {critical_t_upper} = {round(1 - (ub - lb), _num_decimal_places)}"
            )

            return (critical_t_lower, critical_t_upper)

        if self.distribution == "F":
            lb = self.lb if "lb" in self.__dict__ else 0
            ub = self.ub if "ub" in self.__dict__ else 0.95
            dfn = self.dfn
            dfd = self.dfd
            decimals = self.decimals if "decimals" in self.__dict__ else 3
            calc_f_dist(dfn, dfd, lb, ub, decimals)

        elif self.distribution == "t":
            lb = self.lb if "lb" in self.__dict__ else 0
            ub = self.ub if "ub" in self.__dict__ else 0.95
            df = self.df
            decimals = self.decimals if "decimals" in self.__dict__ else 3
            calc_t_dist(df, lb, ub, decimals)

    def plot(self):
        def plot_f_dist(
            dfn: int, dfd: int, lb: float = 0, ub: float = 0.95, decimals: int = 3
        ):
            x = np.linspace(stats.f.ppf(0, dfn, dfd), stats.f.ppf(0.99, dfn, dfd), 200)

            plt.grid()
            pdf = stats.f.pdf(x, dfn, dfd)

            plt.plot(x, pdf, "black", lw=1, alpha=0.6, label="f pdf")

            if lb == 0:
                critical_f = round(stats.f.ppf(q=ub, dfn=dfn, dfd=dfd), decimals)
                plt.fill_between(x, pdf, where=(x < critical_f), color="slateblue")
                plt.fill_between(x, pdf, where=(x > critical_f), color="salmon")
            else:
                critical_f_lower = round(stats.f.ppf(q=lb, dfn=dfn, dfd=dfd), decimals)
                critical_f_upper = round(stats.f.ppf(q=ub, dfn=dfn, dfd=dfd), decimals)

                plt.fill_between(
                    x,
                    pdf,
                    where=((x > critical_f_upper) | (x < critical_f_lower)),
                    color="slateblue",
                )
                plt.fill_between(
                    x,
                    pdf,
                    where=((x > critical_f_upper) | (x < critical_f_lower)),
                    color="salmon",
                )

        def plot_t_dist(
            df: int, lb: float = 0.025, ub: float = 0.975, decimals: int = 3
        ):
            x = np.linspace(stats.t.ppf(0.01, df), stats.t.ppf(0.99, df), 200)

            plt.grid()
            pdf = stats.t.pdf(x, df)

            plt.plot(x, pdf, "black", lw=1, alpha=0.6, label="t pdf")

            if lb == 0:
                critical_t = round(stats.t.ppf(q=ub, df=df), decimals)
                plt.fill_between(x, pdf, where=(x < critical_t), color="slateblue")
                plt.fill_between(x, pdf, where=(x > critical_t), color="salmon")
            else:
                critical_t_lower = round(stats.t.ppf(q=lb, df=df), decimals)
                critical_t_upper = round(stats.t.ppf(q=ub, df=df), decimals)

                plt.fill_between(
                    x,
                    pdf,
                    where=((x < critical_t_upper) | (x > critical_t_lower)),
                    color="slateblue",
                )
                plt.fill_between(
                    x,
                    pdf,
                    where=((x > critical_t_upper) | (x < critical_t_lower)),
                    color="salmon",
                )

        if self.distribution == "F":
            lb = self.lb if "lb" in self.__dict__ else 0
            ub = self.ub if "ub" in self.__dict__ else 0.95
            dfn = self.dfn
            dfd = self.dfd
            decimals = self.decimals if "decimals" in self.__dict__ else 3
            plot_f_dist(dfn, dfd, lb, ub, decimals)

        elif self.distribution == "t":
            lb = self.lb if "lb" in self.__dict__ else 0
            ub = self.ub if "ub" in self.__dict__ else 0.95
            df = self.df
            decimals = self.decimals if "decimals" in self.__dict__ else 3
            plot_t_dist(df, lb, ub, decimals)


class single_mean:
    def __init__(
        self,
        data: pd.DataFrame,
        variable: str,
        alt_hypo: str,
        conf: float,
        comparison_value: float,
    ):
        self.data = data
        self.variable = variable
        self.alt_hypo = alt_hypo
        self.conf = conf
        self.comparison_value = comparison_value
        self.t_val = None
        self.p_val = None

        print("Single mean test")

    def calculate(self) -> None:
        result = stats.ttest_1samp(
            a=self.data[self.variable],
            popmean=self.comparison_value,
            nan_policy="omit",
            alternative=self.alt_hypo,
        )

        self.t_val, self.p_val = result.statistic, result.pvalue

        self.mean = np.nanmean(self.data[self.variable])
        self.n = len(self.data[self.variable])
        self.n_missing = self.data[self.variable].isna().sum()

        self.sd = self.data[self.variable].std()
        self.se = self.data[self.variable].sem()
        z_score = stats.norm.ppf((1 + self.conf) / 2)

        self.me = z_score * self.sd / sqrt(self.n)
        self.diff = self.mean - self.comparison_value
        self.df = self.n - 1
        self.x_percent = self.mean - stats.t.ppf(self.conf, self.df) * self.se
        self.hundred_percent = self.mean - stats.t.ppf(0, self.df) * self.se

    def summary(self, dec=3) -> None:
        if self.t_val == None:
            self.calculate()
        data_name = ""
        if hasattr(self.data, "description"):
            data_name = self.data.description.split("\n")[0].split()[1].lower()
        if len(data_name) > 0:
            print(f"Data: {data_name}")
        print(f"Variable: {self.variable}")
        print(f"Confidence: {self.conf}")

        print(f"Null hyp.: the mean of {self.variable} = {self.comparison_value}")

        alt_hypo = ">"
        if self.alt_hypo == "lesser":
            alt_hypo = "<"
        elif self.alt_hypo == "two-sided":
            alt_hypo = "!="

        print(
            f"Alt. hyp.: the mean of {self.variable} is {alt_hypo} {self.comparison_value}\n"
        )

        row1 = [[self.mean, self.n, self.n_missing, self.sd, self.se, self.me]]
        row2 = [
            [
                self.diff,
                self.se,
                self.t_val,
                ifelse(self.p_val < 0.001, "< .001", self.p_val),
                self.df,
                self.x_percent,
                self.hundred_percent,
            ]
        ]

        col_names1 = ["mean", "n", "n_missing", "sd", "se", "me"]
        col_names2 = [
            "diff",
            "se",
            "t.value",
            "p.value",
            "df",
            str(int((1 - self.conf) * 100)) + "%",
            "100%",
        ]

        table1 = pd.DataFrame(row1, columns=col_names1).round(dec)
        table2 = pd.DataFrame(row2, columns=col_names2).round(dec)

        print(table1.to_string(index=False))
        print(table2.to_string(index=False))

    def plot(self, types: list[str], figsize: tuple[float, float] = (10, 10)) -> None:
        numplots = 2
        which_plot = ""
        if isinstance(types, str):
            numplots = 1
            which_plot = types
        elif isinstance(types, list):
            assert len(types) == 2
            assert "hist" in types and "sim" in types
        else:
            raise TypeError("`types` should be of list data type")

        fig, axes = plt.subplots(numplots, figsize=figsize)

        if numplots == 1:
            if which_plot == "hist":
                self.data[self.variable].plot.hist(
                    ax=axes, title=self.variable, color="slateblue"
                )
                plt.sca(axes)
                plt.vlines(
                    x=(self.comparison_value, self.x_percent, self.mean),
                    ymin=axes.get_ylim()[0],
                    ymax=axes.get_ylim()[1],
                    colors=("r", "k", "k"),
                    linestyles=("solid", "dashed", "solid"),
                )
            else:
                # TODO: ask Prof. Nijs about this
                pass
        else:
            self.data[self.variable].plot.hist(
                ax=axes[0], title=self.variable, color="slateblue"
            )
            plt.vlines(
                x=[self.comparison_value, self.me, self.mean],
                ymin=0,
                ymax=axes.get_ylim(),
                colors=["r", "k", "k"],
                linestyles=["solid", "dashed", "dashed"],
            )
            # simulate plot here


class compare_means:
    def __init__(
        self,
        data: pd.DataFrame,
        var1: str,
        var2: str,
        combinations: list[tuple[str, str]],
        alt_hypo: str,
        conf: float,
        sample_type: str = "independent",
        multiple_comp_adjustment: str = "none",
        test_type: str = "t-test",
    ) -> None:
        self.data = data
        self.var1 = var1
        self.var2 = var2
        self.combinations = combinations
        self.alt_hypo = alt_hypo
        self.conf = conf
        self.sample_type = sample_type
        self.multiple_comp_adjustment = multiple_comp_adjustment
        self.test_type = test_type

        self.t_val = None
        self.p_val = None

        print(f"Pairwise mean comparisons {self.test_type}")

    def welch_dof(self, v1: str, v2: str) -> float:
        x = self.data[self.data[self.var1] == v1][self.var2]
        y = self.data[self.data[self.var1] == v2][self.var2]
        dof = (x.var() / x.size + y.var() / y.size) ** 2 / (
            (x.var() / x.size) ** 2 / (x.size - 1)
            + (y.var() / y.size) ** 2 / (y.size - 1)
        )

        return dof

    def calculate(self) -> None:
        combinations_elements = set()
        for combination in self.combinations:
            combinations_elements.add(combination[0])
            combinations_elements.add(combination[1])
        combinations_elements = list(combinations_elements)

        rows1 = []
        mean = 0
        for element in combinations_elements:
            subset = self.data[self.data[self.var1] == element][self.var2]
            row = []
            mean = np.nanmean(subset)
            n_missing = subset.isna().sum()
            n = len(subset) - n_missing
            sd = subset.std()
            se = subset.sem()
            z_score = stats.norm.ppf((1 + self.conf) / 2)
            # was printing out imaginary part in som cases
            me = np.real(z_score * sd / sqrt(n))
            row = [element, mean, n, n_missing, sd, se, me]
            rows1.append(row)

        self.table1 = pd.DataFrame(
            rows1, columns=["rank", "mean", "n", "n_missing", "sd", "se", "me"]
        )

        alt_hypo_sign = " > "
        if self.alt_hypo == "less":
            alt_hypo_sign = " < "
        elif self.alt_hypo == "two-sided":
            alt_hypo_sign = " != "

        rows2 = []
        for v1, v2 in self.combinations:
            null_hypo = v1 + " = " + v2
            alt_hypo = v1 + alt_hypo_sign + v2
            diff = np.nanmean(
                self.data[self.data[self.var1] == v1][self.var2]
            ) - np.nanmean(self.data[self.data[self.var1] == v2][self.var2])

            result = stats.ttest_ind(
                self.data[self.data[self.var1] == v1][self.var2],
                self.data[self.data[self.var1] == v2][self.var2],
                equal_var=False,
                nan_policy="omit",
                alternative=self.alt_hypo,
            )

            self.t_val, self.p_val = result.statistic, result.pvalue
            se = self.data[self.data[self.var1] == v2][self.var2].sem()
            df = self.welch_dof(v1, v2)

            """
            Not entirely sure how to calculate these
            """
            # zero_percent = mean - stats.t.ppf(1, df) * se
            # x_percent = mean - stats.t.ppf(self.conf, df) * se

            row = [
                null_hypo,
                alt_hypo,
                diff,
                self.t_val,
                ifelse(self.p_val < 0.001, "< .001", self.p_val),
                df,
                # zero_percent,
                # x_percent,
            ]
            rows2.append(row)

        self.table2 = pd.DataFrame(
            rows2,
            columns=[
                "Null hyp.",
                "Alt. hyp.",
                "diff",
                "t.value",
                "p.value",
                "df",
                # "0%",
                # str(self.conf * 100) + "%",
            ],
        )

    def summary(self, dec=3) -> None:
        if self.t_val == None:
            self.calculate()
        data_name = ""
        if hasattr(self.data, "description"):
            data_name = self.data.description.split("\n")[0].split()[1].lower()
        if len(data_name) > 0:
            print(f"Data: {data_name}")
        print(f"Variables: {self.var1}, {self.var2}")
        print(f"Confidence: {self.conf}")
        print(f"Adjustment: {self.multiple_comp_adjustment}")

        print(self.table1.round(dec).to_string(index=False))
        print(self.table2.round(dec).to_string(index=False))


class single_prop:
    def __init__(
        self,
        data: pd.DataFrame,
        variable: str,
        level: Any,
        alt_hypo: str,
        conf: float,
        comparison_value: float,
        test_type: str = "binomial",
    ) -> None:
        self.data = data
        self.variable = variable
        self.level = level
        self.alt_hypo = alt_hypo
        self.conf = conf
        self.comparison_value = comparison_value
        self.test_type = test_type

        self.p_val = None

        print(f"Single proportion ({self.test_type})")

    def calculate(self) -> None:
        self.ns = len(self.data[self.data[self.variable] == self.level])
        self.n_missing = self.data[self.variable].isna().sum()
        self.n = len(self.data) - self.n_missing
        self.p = self.ns / self.n
        self.sd = sqrt(self.p * (1 - self.p))
        self.se = self.sd / sqrt(self.n)

        z_score = stats.norm.ppf((1 + self.conf) / 2)

        self.me = z_score * self.se

        self.diff = self.p - self.comparison_value

        results = stats.binomtest(self.ns, self.n, self.comparison_value, self.alt_hypo)

        self.p_val = results.pvalue
        proportion_ci = results.proportion_ci(self.conf)
        self.zero_percent = proportion_ci.low
        self.x_percent = proportion_ci.high

    def summary(self) -> None:
        if self.p_val == None:
            self.calculate()
        data_name = ""
        if hasattr(self.data, "description"):
            data_name = self.data.description.split("\n")[0].split()[1].lower()
        if len(data_name) > 0:
            print(f"Data: {data_name}")

        print(f"Variable: {self.variable}")
        print(f"Level: {self.level} in {self.variable}")
        print(f"Confidence: {self.conf}")
        print(
            f"Null hyp.: the proportion of {self.level} in {self.variable} = {self.comparison_value}"
        )

        alt_hypo_sign = ">"
        if self.alt_hypo == "less":
            alt_hypo_sign = "<"
        elif self.alt_hypo == "two-sided":
            alt_hypo_sign = "!="

        print(
            f"Alt. hyp.: the proportion of {self.level} in {self.variable} {alt_hypo_sign} {self.comparison_value}"
        )

        row1 = [[self.p, self.ns, self.n, self.n_missing, self.sd, self.se, self.me]]
        table1 = pd.DataFrame(
            row1, columns=["p", "ns", "n", "n_missing", "sd", "se", "me"]
        )

        row2 = [[self.diff, self.ns, self.p_val, self.zero_percent, self.x_percent]]
        table2 = pd.DataFrame(
            row2, columns=["diff", "ns", "p_val", "0%", str(self.conf * 100) + "%"]
        )

        print()

        print(table1.to_string(index=False))
        print(table2.to_string(index=False))

    def plot(self) -> None:
        # TODO
        pass


class compare_props:
    def __init__(
        self,
        data: pd.DataFrame,
        grouping_var: str,
        var: str,
        level: str,
        combinations: List[Tuple[str, str]],
        alt_hypo: str,
        conf: float,
        multiple_comp_adjustment: str = "none",
    ) -> None:
        self.data = data
        self.grouping_var = grouping_var
        self.var = var
        self.level = level
        self.combinations = combinations
        self.alt_hypo = alt_hypo
        self.conf = conf
        self.multiple_comp_adjustment = multiple_comp_adjustment

        self.p_val = None

        print("Pairwise proportion comparisons")

    def calculate(self) -> None:
        combinations_elements = set()
        for combination in self.combinations:
            combinations_elements.add(combination[0])
            combinations_elements.add(combination[1])
        combinations_elements = list(combinations_elements)

        rows1 = []
        for element in combinations_elements:
            subset = self.data[
                (self.data[self.var] == self.level)
                & (self.data[self.grouping_var] == element)
            ][self.var]
            ns = len(subset)
            n_missing = subset.isna().sum()
            n = (
                len(self.data[(self.data[self.grouping_var] == element)][self.var])
                - n_missing
            )
            p = ns / n
            print(f"ns: {ns}, n: {n}, p: {p}, nmissing: {n_missing}")
            sd = sqrt(p * (1 - p))
            se = sd / sqrt(n)
            z_score = stats.norm.ppf((1 + self.conf) / 2)
            # was printing out imaginary part in som cases
            me = np.real(z_score * sd / sqrt(n))
            row = [element, ns, p, n, n_missing, sd, se, me]
            rows1.append(row)

        self.table1 = pd.DataFrame(
            rows1,
            columns=[
                self.grouping_var,
                self.level,
                "p",
                "n",
                "n_missing",
                "sd",
                "se",
                "me",
            ],
        )

        alt_hypo_sign = " > "
        if self.alt_hypo == "less":
            alt_hypo_sign = " < "
        elif self.alt_hypo == "two-sided":
            alt_hypo_sign = " != "

        rows2 = []
        for v1, v2 in self.combinations:
            null_hypo = v1 + " = " + v2
            alt_hypo = v1 + alt_hypo_sign + v2

            subset1 = self.data[
                (self.data[self.var] == self.level)
                & (self.data[self.grouping_var] == v1)
            ][self.var]

            ns1 = len(subset1)
            n_missing1 = subset1.isna().sum()
            n1 = (
                len(self.data[(self.data[self.grouping_var] == v1)][self.var])
                - n_missing1
            )
            p1 = ns1 / n1

            subset2 = self.data[
                (self.data[self.var] == self.level)
                & (self.data[self.grouping_var] == v2)
            ][self.var]

            ns2 = len(subset2)
            n_missing2 = subset2.isna().sum()
            n2 = (
                len(self.data[self.data[self.grouping_var] == v2][self.var])
                - n_missing2
            )
            p2 = ns2 / n2

            diff = p1 - p2

            chisq, self.p_val, df, _ = stats.chi2_contingency()  # unsure about this
            # print(f"chisq: {chisq}")

            row = [
                null_hypo,
                alt_hypo,
                diff,
                self.p_val,
                chisq,
                df,
                # zero_percent,
                # x_percent,
            ]
            rows2.append(row)

        self.table2 = pd.DataFrame(
            rows2,
            columns=[
                "Null hyp.",
                "Alt. hyp.",
                "diff",
                "p.value",
                "chisq.value",
                "df",
                # "0%",
                # str(self.conf * 100) + "%",
            ],
        )

    def summary(self, dec: int = 3) -> None:
        if self.p_val == None:
            self.calculate()
        data_name = ""
        if hasattr(self.data, "description"):
            data_name = self.data.description.split("\n")[0].split()[1].lower()
        if len(data_name) > 0:
            print(f"Data: {data_name}")

        print(f"Variables: {self.grouping_var}, {self.var}")
        print(f"Level: {self.level} in {self.var}")
        print(f"Confidence: {self.conf}")
        print(f"Adjustment: {self.multiple_comp_adjustment}")

        print()

        print(self.table1.round(dec).to_string(index=False))
        print(self.table2.round(dec).to_string(index=False))


class central_limit_theorem:
    def __init__(
        self,
        dist: str,
        sample_size: int,
        num_samples: int,
        num_bins: int,
        figsize: Optional[Tuple[float, float]] = None,
        **params: float,
    ) -> None:
        self.dist = dist
        self.sample_size = sample_size
        self.num_samples = num_samples
        self.num_bins = max(1, min(num_bins, 50))
        self.figsize = figsize
        self.params = params

    def simulate(self) -> None:
        if self.dist == "normal":
            self._simulate_normal()
        elif self.dist == "binomial":
            self._simulate_binomial()
        elif self.dist == "uniform":
            self._simulate_uniform()
        elif self.dist == "exponential":
            self._simulate_exponential()
        else:
            print("Invalid distribution")

    def _simulate_normal(self) -> None:
        mean = self.params["mean"]
        sd = self.params["sd"]
        samples = [
            np.random.normal(loc=mean, scale=sd, size=self.sample_size)
            for _ in range(self.num_samples)
        ]

        self.plot_distribution(samples)

    def _simulate_binomial(self) -> None:
        size = self.params["size"]
        prob = self.params["prob"]

        samples = [
            np.random.binomial(n=size, p=prob, size=self.sample_size)
            for _ in range(self.num_samples)
        ]

        self.plot_distribution(samples)

    def _simulate_uniform(self) -> None:
        minimum = self.params["min"]
        maximum = self.params["max"]

        samples = [
            np.random.uniform(low=minimum, high=maximum, size=self.sample_size)
            for _ in range(self.num_samples)
        ]

        self.plot_distribution(samples)

    def _simulate_exponential(self) -> None:
        rate = self.params["rate"]

        samples = [
            np.random.exponential(scale=rate, size=self.sample_size)
            for _ in range(self.num_samples)
        ]

        self.plot_distribution(samples)

    def plot_distribution(self, samples: List[np.ndarray]) -> None:
        sample_means = [np.mean(sample) for sample in samples]

        _, axes = plt.subplots(2, 2, figsize=self.figsize)
        plt.subplots_adjust(wspace=0.2, hspace=0.2)

        plt.axes(axes[0][0])
        self._plot_distribution(x=samples[0], x_label="Histogram of sample #1").plot()

        plt.axes(axes[0][1])
        self._plot_distribution(
            x=samples[-1], x_label="Histogram of sample #" + str(self.num_samples)
        ).plot()

        plt.axes(axes[1][0])
        self._plot_distribution(
            x=sample_means, x_label="Histogram of sample means"
        ).plot()

        plt.axes(axes[1][1])
        axes[1][1].set_ylabel("y")
        self._plot_distribution(
            x=sample_means, x_label="Density of sample means", density_plot=True
        ).plot()

        plt.show()

    def _plot_distribution(
        self, x: List[np.ndarray], x_label: str, density_plot: bool = False
    ) -> matplotlib.axes.Axes:
        stat = "count"
        data = {x_label: x}

        data = pd.DataFrame(data)
        if density_plot:
            return sns.kdeplot(data=data, x=x_label, fill=True)

        return sns.histplot(
            data=data,
            x=x_label,
            stat=stat,
            bins=self.num_bins,
        )<|MERGE_RESOLUTION|>--- conflicted
+++ resolved
@@ -1,4 +1,4 @@
-from math import sqrt, pi, e
+from cmath import sqrt
 import matplotlib
 import matplotlib.pyplot as plt
 import numpy as np
@@ -7,10 +7,8 @@
 import seaborn as sns
 from .logit import sig_stars
 from .utils import ifelse
-<<<<<<< HEAD
+
 from typing import Any, Tuple, List, Optional
-=======
->>>>>>> b1511856
 
 
 class cross_tabs:
@@ -475,7 +473,7 @@
 
         def calc_f_dist(
             dfn: int, dfd: int, lb: float = 0, ub: float = 0.95, decimals: int = 3
-        ) -> tuple[float, float]:
+        ) -> Tuple[float, float]:
             print(f"Df 1:\t{dfn}")
             print(f"Df 2:\t{dfd}")
 
@@ -528,7 +526,7 @@
 
         def calc_t_dist(
             df: int, lb: float = 0, ub: float = 0.95, decimals: int = 3
-        ) -> tuple[float, float]:
+        ) -> Tuple[float, float]:
             print(f"Df:\t{df}")
             print(f"Mean:\t{round(stats.t.mean(df), decimals)}")
             print(f"St. dev:\t{round(stats.t.std(df), decimals)}")
@@ -768,7 +766,7 @@
         print(table1.to_string(index=False))
         print(table2.to_string(index=False))
 
-    def plot(self, types: list[str], figsize: tuple[float, float] = (10, 10)) -> None:
+    def plot(self, types: List[str], figsize: Tuple[float, float] = (10, 10)) -> None:
         numplots = 2
         which_plot = ""
         if isinstance(types, str):
@@ -818,7 +816,7 @@
         data: pd.DataFrame,
         var1: str,
         var2: str,
-        combinations: list[tuple[str, str]],
+        combinations: List[Tuple[str, str]],
         alt_hypo: str,
         conf: float,
         sample_type: str = "independent",
