from typing import Optional, Literal
import pandas as pd
import polars as pl
import matplotlib.pyplot as plt

# from sklearn.model_selection import GridSearchCV
# from sklearn.model_selection import StratifiedKFold
from sklearn.neural_network import MLPClassifier, MLPRegressor
from sklearn.inspection import PartialDependenceDisplay as pdp
from pyrsm.utils import ifelse, check_dataframe, setdiff
from pyrsm.model.model import (
    sim_prediction,
    convert_binary,
    evalreg,
    convert_to_list,
    reg_dashboard,
)
from pyrsm.model.perf import auc
from pyrsm.stats import scale_df
from .visualize import pred_plot_sk, vimp_plot_sk

# update docstrings using https://chatgpt.com/share/e/95faf46d-7f74-4ab7-b24b-fac0d22e6dec


class mlp:
    """
    Initialize a Multi-layer Perceptron (NN) model.

    Parameters
    ----------
    data : pd.DataFrame or pl.DataFrame or dict of str to pd.DataFrame or pl.DataFrame
        The dataset to be used. If a dictionary is provided, the key will be used as the dataset name.
    rvar : str, optional
        The name of the column to be used as the response variable.
    lev : str, optional
        The level in the response variable to be modeled.
    evar : list of str, optional
        The names of the columns to be used as explanatory (target) variables.
    hidden_layer_sizes : tuple, default=(5,)
        The number of neurons in the hidden layers. For example, (5,) for 5 neurons in 1 hidden layer, (5, 5) for 5 neurons in 2 hidden layers, etc.
    activation : {'identity', 'logistic', 'tanh', 'relu'}, default='tanh'
        Activation function to transform the data at each node in the hidden layer.
    solver : {'lbfgs', 'sgd', 'adam'}, default='lbfgs'
        The solver for weight optimization. Note that 'adam' also uses stochastic gradient descent.
    alpha : float, default=0.0001
        L2 penalty (regularization term) parameter.
    batch_size : float or str, default='auto'
        Size of minibatches for stochastic optimizers (i.e., 'sgd' or 'adam'). If 'auto', batch_size=min(200, n_samples).
    learning_rate_init : float, default=0.001
        Initial learning rate used. It controls the step-size in updating the weights. Only used when solver='sgd' or 'adam'.
    max_iter : int, default=1_000_000
        Maximum number of iterations. The solver iterates until convergence (determined by 'tol') or this number of iterations.
    random_state : int, default=1234
        Seed of the pseudo-random number generator to use for shuffling the data.
    mod_type : {'regression', 'classification'}, default='classification'
        Type of model to fit, either regression or classification.
    **kwargs : dict
        Additional arguments to be passed to the sklearn's Multi-layer Perceptron functions.

    Examples
    --------
    >>> model = mlp(data=df, rvar='target', evar=['feature1', 'feature2'])

    """

    def __init__(
        self,
        data: pd.DataFrame | pl.DataFrame | dict[str, pd.DataFrame | pl.DataFrame],
        rvar: Optional[str] = None,
        lev: Optional[str] = None,
        evar: Optional[list[str]] = None,
        hidden_layer_sizes: tuple = (5,),
        activation: Literal["identity", "logistic", "tanh", "relu"] = "tanh",
        solver: Literal["lbfgs", "sgd", "adam"] = "lbfgs",
        alpha: float = 0.0001,
        batch_size: float | str = "auto",
        learning_rate_init: float = 0.001,
        max_iter: int = 1_000_000,
        random_state: int = 1234,
        mod_type: Literal["regression", "classification"] = "classification",
        **kwargs,
    ) -> None:
        if isinstance(data, dict):
            self.name = list(data.keys())[0]
            self.data = data[self.name]
        else:
            self.data = data
            self.name = "Not provided"
        self.data = check_dataframe(self.data)
        self.rvar = rvar
        self.lev = lev
        self.evar = convert_to_list(evar)
        self.mod_type = mod_type
        self.hidden_layer_sizes = hidden_layer_sizes
        self.activation = activation
        self.solver = solver
        self.alpha = alpha
        self.batch_size = batch_size
        self.learning_rate_init = learning_rate_init
        self.max_iter = max_iter
        self.random_state = random_state
        self.kwargs = kwargs

        if self.mod_type == "classification":
            if self.lev is not None and self.rvar is not None:
                self.data = convert_binary(self.data, self.rvar, self.lev)

            self.mlp = MLPClassifier(
                hidden_layer_sizes=self.hidden_layer_sizes,
                activation=self.activation,
                solver=self.solver,
                alpha=self.alpha,
                batch_size=self.batch_size,
                learning_rate_init=self.learning_rate_init,
                max_iter=self.max_iter,
                random_state=self.random_state,
                **kwargs,
            )
        else:
            self.mlp = MLPRegressor(
                hidden_layer_sizes=self.hidden_layer_sizes,
                activation=self.activation,
                solver=self.solver,
                alpha=self.alpha,
                batch_size=self.batch_size,
                learning_rate_init=self.learning_rate_init,
                max_iter=self.max_iter,
                random_state=self.random_state,
                **kwargs,
            )
        self.data_std, self.means, self.stds = scale_df(self.data[[rvar] + self.evar], sf=1, stats=True)
<<<<<<< HEAD
        # use drop_first=True for one-hot encoding because NN models include a bias term
=======
        # use drop_first=True
>>>>>>> 01f50367
        self.data_onehot = pd.get_dummies(self.data_std[self.evar], drop_first=True)
        self.n_features = [len(evar), self.data_onehot.shape[1]]

        self.fitted = self.mlp.fit(self.data_onehot, self.data_std[self.rvar])
        self.n_weights = sum(weight_matrix.size for weight_matrix in self.fitted.coefs_)
        self.nobs = self.data.dropna().shape[0]

    def summary(self, dec=3) -> None:
        """
        Summarize the output from a Multi-layer Perceptron (NN) model.

        Parameters
        ----------
        dec : int, default=3
            Number of decimal places to display in the summary.

        Examples
        --------
        >>> model.summary()
        """
        print("Multi-layer Perceptron (NN)")
        print(f"Data                 : {self.name}")
        print(f"Response variable    : {self.rvar}")
        if self.mod_type == "classification":
            print(f"Level                : {self.lev}")
        print(f"Explanatory variables: {', '.join(self.evar)}")
        print(f"Model type           : {ifelse(self.mod_type == 'classification', 'classification', 'regression')}")
        print(f"Nr. of features      : ({self.n_features[0]}, {self.n_features[1]})")
        print(f"Nr. of weights       : {format(self.n_weights, ',.0f')}")
        print(f"Nr. of observations  : {format(self.nobs, ',.0f')}")
        print(f"Hidden_layer_sizes   : {self.hidden_layer_sizes}")
        print(f"Activation function  : {self.activation}")
        print(f"Solver               : {self.solver}")
        print(f"Alpha                : {self.alpha}")
        print(f"Batch size           : {self.batch_size}")
        print(f"Learning rate        : {self.learning_rate_init}")
        print(f"Maximum iterations   : {self.max_iter}")
        print(f"random_state         : {self.random_state}")
        if self.mod_type == "classification":
            print(
                f"AUC                  : {round(auc(self.data[self.rvar], self.fitted.predict_proba(self.data_onehot)[:, -1]), dec)}"
            )
        else:
            print("Model fit            :")
            print(
                evalreg(
                    pd.DataFrame().assign(
                        rvar=self.data_std[[self.rvar]],
                        prediction=self.fitted.predict(self.data_onehot),
                    ),
                    "rvar",
                    "prediction",
                    dec=dec,
                )
                .T[2:]
                .rename(columns={0: " "})
                .T.to_string()
            )

        if len(self.kwargs) > 0:
            kwargs_list = [f"{k}={v}" for k, v in self.kwargs.items()]
            print(f"Extra arguments      : {', '.join(kwargs_list)}")

        print("\nRaw data             :")
        print(self.data[self.evar].head().to_string(index=False))

        print("\nEstimation data      :")
        print(self.data_onehot.head().to_string(index=False))

    def predict(self, data=None, cmd=None, data_cmd=None, scale=True, means=None, stds=None) -> pd.DataFrame:
        """
        Predict probabilities or values for the MLP model.

        Parameters
        ----------
        data : pd.DataFrame, optional
            The data to predict. If None, uses the training data.
        cmd : dict, optional
            Command dictionary to simulate predictions.
        data_cmd : dict, optional
            Command dictionary to modify the data before predictions.
        scale : bool, default=True
            Whether to scale the data before prediction.
        means : pd.Series, optional
            Means of the training data features for scaling. Will use the means used during estimation if not provided.
        stds : pd.Series, optional
            Standard deviations of the training data features for scaling. Will use the standard deviations used during estimation if not provided.

        Returns
        -------
        pd.DataFrame
            DataFrame with predictions.

        Examples
        --------
        >>> predictions = model.predict(new_data)
        """
        if data is None:
            data = self.data.loc[:, self.evar].copy()
        else:
            data = data.loc[:, self.evar].copy()

        if data_cmd is not None and data_cmd != "":
            for k, v in data_cmd.items():
                data[k] = v
        elif cmd is not None and cmd != "":
            cmd = {k: ifelse(isinstance(v, str), [v], v) for k, v in cmd.items()}
            data = sim_prediction(data=data, vary=cmd)

        if scale or (means is not None and stds is not None):
            if means is not None and stds is not None:
                data_std = scale_df(data, sf=1, means=means, stds=stds)
            else:
                # scaling the full dataset by the means used during estimation
                data_std = scale_df(data, sf=1, means=self.means, stds=self.stds)

            data_onehot = pd.get_dummies(data_std, drop_first=False)
        else:
            data_onehot = pd.get_dummies(data, drop_first=False)

        # adding back levels for categorical variables is they were removed
        if data_onehot.shape[1] != self.data_onehot.shape[1]:
            for k in setdiff(self.data_onehot.columns, data_onehot.columns):
                data_onehot[k] = False
            data_onehot = data_onehot[self.data_onehot.columns]

        if self.mod_type == "classification":
            data["prediction"] = self.fitted.predict_proba(data_onehot)[:, -1]
        else:
            print(data_onehot.head())
            data["prediction"] = self.fitted.predict(data_onehot) * self.stds[self.rvar] + self.means[self.rvar]

        return data

    def plot(
        self,
        plots: Literal["pred", "pdp", "vimp", "dashboard"] = "pred",
        data=None,
        incl=None,
        excl=None,
        incl_int=[],
        nobs: int = 1000,
        fix=True,
        hline=False,
        nnv=40,
        minq=0.025,
        maxq=0.975,
        figsize=None,
        ax=None,
        ret=None,
    ) -> None:
        """
        Generate plots for the Multi-layer Perceptron model.

        Parameters
        ----------
        plots : {'pred', 'pdp', 'vimp', 'dashboard'}, default='pred'
            Type of plot to generate. Options are 'pred' for prediction plot, 'pdp' for partial dependence plot, 'vimp' for variable importance plot which uses premutation importance, and 'dashboard' for a regression dashboard.
        data : pd.DataFrame, optional
            Data to use for the plots. If None, uses the training data.
        incl : list of str, optional
            Variables to include in the plots.
        excl : list of str, optional
            Variables to exclude from the plots.
        incl_int : list, optional
            Interactions to include in the plots.
        nobs : int, default=1000
            Number of observations to include in the scatter plots for the dashboard plot.
        fix : bool, default=True
            Whether to fix the scale of the plots based on the maximum impact range of the include explanatory variables.
        hline : bool, default=False
            Whether to include a horizontal line at the mean response rate in the plots.
        nnv : int, default=40
            Number of values to use for the prediction plot.
        minq : float, default=0.025
            Minimum quantile for the prediction plot.
        maxq : float, default=0.975
            Maximum quantile for the prediction plot.
        figsize : tuple, optional
            Figure size for the plots.
        ax : plt.Axes, optional
            Axes object to plot on.
        ret : bool, optional
            Whether to return the the variable (permutation) importance scores.

        Examples
        --------
        >>> model.plot(plots='pdp')
        >>> model.plot(plots='vimp', data=new_data)
        """
        rvar = self.rvar
        if "pred" in plots:
            if data is None:
                data_dct = {
                    "data": self.data[self.evar + [rvar]],
                    "means": self.means,
                    "stds": self.stds,
                }
            else:
                if self.rvar in data.columns:
                    vars = self.evar + [rvar]
                    if self.mod_type == "classification":
                        data = convert_binary(data, rvar, self.lev)
                else:
                    vars = self.evar
                    rvar = None
                data_dct = {
                    "data": data[vars],
                    "means": self.means,
                    "stds": self.stds,
                }

            pred_plot_sk(
                self.fitted,
                data=data_dct,
                rvar=rvar,
                incl=incl,
                excl=ifelse(excl is None, [], excl),
                incl_int=incl_int,
                fix=fix,
                hline=hline,
                nnv=nnv,
                minq=minq,
                maxq=maxq,
            )

        if "pdp" in plots:
            if figsize is None:
                figsize = (8, len(self.data_onehot.columns) * 2)
            fig, ax = plt.subplots(figsize=figsize)
            ax.set_title("Partial Dependence Plots")
            fig = pdp.from_estimator(self.fitted, self.data_onehot, self.data_onehot.columns, ax=ax, n_cols=2)

        if "vimp" in plots:
            return_vimp = vimp_plot_sk(
                self.fitted,
                self.data_onehot,
                self.data[self.rvar],
                rep=5,
                ax=ax,
                ret=True,
            )

            if ret is not None:
                return return_vimp

        if "dashboard" in plots and self.mod_type == "regression":
            model = self.fitted
            model.fittedvalues = self.predict()["prediction"]
            model.resid = self.data[self.rvar] - model.fittedvalues
            model.model = pd.DataFrame({"endog": self.data[self.rvar]})
            reg_dashboard(model, nobs=nobs)<|MERGE_RESOLUTION|>--- conflicted
+++ resolved
@@ -129,11 +129,7 @@
                 **kwargs,
             )
         self.data_std, self.means, self.stds = scale_df(self.data[[rvar] + self.evar], sf=1, stats=True)
-<<<<<<< HEAD
         # use drop_first=True for one-hot encoding because NN models include a bias term
-=======
-        # use drop_first=True
->>>>>>> 01f50367
         self.data_onehot = pd.get_dummies(self.data_std[self.evar], drop_first=True)
         self.n_features = [len(evar), self.data_onehot.shape[1]]
 
@@ -291,7 +287,7 @@
         Parameters
         ----------
         plots : {'pred', 'pdp', 'vimp', 'dashboard'}, default='pred'
-            Type of plot to generate. Options are 'pred' for prediction plot, 'pdp' for partial dependence plot, 'vimp' for variable importance plot which uses premutation importance, and 'dashboard' for a regression dashboard.
+            Type of plot to generate. Options are 'pred' for prediction plot, 'pdp' for partial dependence plot, 'vimp' for variable importance plot which uses permutation importance, and 'dashboard' for a regression dashboard.
         data : pd.DataFrame, optional
             Data to use for the plots. If None, uses the training data.
         incl : list of str, optional
